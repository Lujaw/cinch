--- conflicted
+++ resolved
@@ -52,11 +52,7 @@
         message = @queue.pop.to_s.chomp
 
         begin
-<<<<<<< HEAD
-          @socket.print Cinch.encode_outgoing(message, @bot.config.encoding) + "\r\n"
-=======
-          @socket.writeline message.encode(@bot.config.encoding, {:invalid => :replace, :undef => :replace}) + "\r\n"
->>>>>>> 3ea2dc6f
+          @socket.writeline Cinch.encode_outgoing(message, @bot.config.encoding) + "\r\n"
           @log << Time.now
           @bot.logger.log(message, :outgoing) if @bot.config.verbose
 
