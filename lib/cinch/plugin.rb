--- conflicted
+++ resolved
@@ -155,17 +155,12 @@
 
         (@__cinch_listeners || []).each do |listener|
           bot.debug "[plugin] #{plugin_name}: Registering listener for type `#{listener.event}`"
-<<<<<<< HEAD
-          bot.on(listener.event, [], instance) do |message, plugin|
+          bot.on(listener.event, [], instance) do |message, plugin, *args|
             if plugin.respond_to?(listener.method)
               plugin.class.__hooks(:pre, :listen_to).each {|hook| plugin.__send__(hook.method, message)}
-              plugin.__send__(listener.method, message)
+              plugin.__send__(listener.method, message, *args)
               plugin.class.__hooks(:post, :listen_to).each {|hook| plugin.__send__(hook.method, message)}
             end
-=======
-          bot.on(listener.event, [], instance) do |message, plugin, *args|
-            plugin.__send__(listener.method, message, *args) if plugin.respond_to?(listener.method)
->>>>>>> 9b337be0
           end
         end
 
