--- conflicted
+++ resolved
@@ -340,13 +340,5 @@
              end
     end
     alias_method :eql?, "=="
-<<<<<<< HEAD
-=======
-
-    # @return [Fixnum]
-    def hash
-      @name.hash
-    end
->>>>>>> cf574014
   end
 end