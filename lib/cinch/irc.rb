--- conflicted
+++ resolved
@@ -188,13 +188,8 @@
       @bot.channel_manager.each do |channel|
         channel.remove_user(user)
       end
-<<<<<<< HEAD
-      msg.user.unsync_all
+      user.unsync_all
       @bot.user_manager.delete(user)
-=======
-      user.unsync_all
-      User.delete(user)
->>>>>>> b81268ea
     end
 
     def on_mode(msg, events)
