require "timeout"
require "net/protocol"
require "cinch/network"

module Cinch
  # This class manages the connection to the IRC server. That includes
  # processing incoming and outgoing messages, creating Ruby objects
  # and invoking plugins.
  class IRC
    include Helpers

    # @return [ISupport]
    attr_reader :isupport

    # @return [Bot]
    attr_reader :bot

    # @return [Network] The detected network
    attr_reader :network

    def initialize(bot)
      @bot      = bot
      @isupport = ISupport.new
    end

    # @return [TCPSocket]
    # @api private
    # @since 2.0.0
    def socket
      @socket.io
    end

    # @api private
    # @return [void]
    # @since 2.0.0
    def setup
      @registration  = []
      @network       = Network.new(:unknown, :unknown)
      @whois_updates = Hash.new {|h, k| h[k] = {}}
      @in_lists      = Set.new
    end

    # @api private
    # @return [Boolean] True if the connection could be established
    def connect
      tcp_socket = nil

      begin
        Timeout::timeout(@bot.config.timeouts.connect) do
          tcp_socket = TCPSocket.new(@bot.config.server, @bot.config.port, @bot.config.local_host)
        end
      rescue Timeout::Error
        @bot.loggers.warn("Timed out while connecting")
        return false
      rescue SocketError => e
        @bot.loggers.warn("Could not connect to the IRC server. Please check your network: #{e.message}")
        return false
      rescue => e
        @bot.loggers.exception(e)
        return false
      end

<<<<<<< HEAD
      if @bot.config.ssl == true || @bot.config.ssl == false
        @bot.loggers.warn "Deprecation warning: Beginning with version 1.1.0, @config.ssl should be a set of options, not a boolean value!"
      end

      if @bot.config.ssl == true || (@bot.config.ssl.is_a?(SSLConfiguration) && @bot.config.ssl.use)
=======
      if @bot.config.ssl.use
>>>>>>> 0644693f
        setup_ssl(tcp_socket)
      else
        @socket = tcp_socket
      end

      @socket              = Net::BufferedIO.new(@socket)
      @socket.read_timeout = @bot.config.timeouts.read
      @queue               = MessageQueue.new(@socket, @bot)

      return true
    end

    # @api private
    # @return [void]
<<<<<<< HEAD
    # @since 1.2.0
    def setup_ssl(socket)
=======
    # @since 2.0.0
    def setup_ssl(socket)
      # require openssl in this method so the bot doesn't break for
      # people who don't have SSL but don't want to use SSL anyway.
>>>>>>> 0644693f
      require 'openssl'

      ssl_context = OpenSSL::SSL::SSLContext.new

      if @bot.config.ssl.is_a?(Configuration::SSL)
        if @bot.config.ssl.client_cert
          ssl_context.cert = OpenSSL::X509::Certificate.new(File.read(@bot.config.ssl.client_cert))
          ssl_context.key  = OpenSSL::PKey::RSA.new(File.read(@bot.config.ssl.client_cert))
        end

        ssl_context.ca_path     = @bot.config.ssl.ca_path
        ssl_context.verify_mode = @bot.config.ssl.verify ? OpenSSL::SSL::VERIFY_PEER : OpenSSL::SSL::VERIFY_NONE
      else
        ssl_context.verify_mode = OpenSSL::SSL::VERIFY_NONE
      end
      @bot.loggers.info "Using SSL with #{@bot.config.server}:#{@bot.config.port}"

<<<<<<< HEAD
      @socket = OpenSSL::SSL::SSLSocket.new(socket, ssl_context)
=======
      @socket      = OpenSSL::SSL::SSLSocket.new(socket, ssl_context)
>>>>>>> 0644693f
      @socket.sync = true
      @socket.connect
    end

    # @api private
    # @return [void]
    # @since 2.0.0
    def send_cap_ls
      send "CAP LS"
    end

    # @api private
    # @return [void]
    # @since 2.0.0
    def send_cap_req
      send "CAP REQ :" + ([:"away-notify", :"multi-prefix", :sasl] & @network.capabilities).join(" ")
    end

    # @since 2.0.0
    # @api private
    # @return [void]
    def send_cap_end
      send "CAP END"
    end

    # @api private
    # @return [void]
    # @since 2.0.0
    def send_login
      send "PASS #{@bot.config.password}" if @bot.config.password
      send "NICK #{@bot.generate_next_nick!}"
      send "USER #{@bot.config.user} 0 * :#{@bot.config.realname}"
    end

    # @api private
    # @return [Thread] the reading thread
    # @since 2.0.0
    def start_reading_thread
      Thread.new do
        begin
          while line = @socket.readline
            rescue_exception do
              line = Cinch::Utilities::Encoding.encode_incoming(line, @bot.config.encoding)
              parse line
            end
          end
        rescue Timeout::Error
          @bot.loggers.warn "Connection timed out."
        rescue EOFError
          @bot.loggers.warn "Lost connection."
        rescue => e
          @bot.loggers.exception(e)
        end

        @socket.close
        @bot.handlers.dispatch(:disconnect)
        # FIXME won't we kill all :disconnect handlers here? prolly
        # not, as they have 10 seconds to finish. that should be
        # plenty of time
        @bot.handlers.stop_all
      end
    end

    # @api private
    # @return [Thread] the sending thread
    # @since 2.0.0
    def start_sending_thread
      Thread.new do
        rescue_exception do
          @queue.process!
        end
      end
    end

    # @api private
    # @return [Thread] The ping thread.
    # @since 2.0.0
    def start_ping_thread
      Thread.new do
        while true
          sleep @bot.config.ping_interval
          # PING requires a single argument. In our case the value
          # doesn't matter though.
          send("PING 0")
        end
      end
    end

    # @since 2.0.0
    def send_sasl
      if @bot.config.sasl.username && @sasl_current_method = @sasl_remaining_methods.pop
        @bot.loggers.info "[SASL] Trying to authenticate with #{@sasl_current_method.mechanism_name}"
        send "AUTHENTICATE #{@sasl_current_method.mechanism_name}"
      else
        send_cap_end
      end
    end

    # Establish a connection.
    #
    # @return [void]
    # @since 2.0.0
    def start
      setup
      if connect
        @sasl_remaining_methods = [SASL::Plain, SASL::DH_Blowfish]
        send_cap_ls
        send_login

        reading_thread = start_reading_thread
        sending_thread = start_sending_thread
        ping_thread    = start_ping_thread

        reading_thread.join
        sending_thread.kill
        ping_thread.kill
      end
    end

    # @api private
    # @return [void]
    def parse(input)
      return if input.chomp.empty?
      @bot.loggers.incoming(input)

      msg          = Message.new(input, @bot)
      events       = [[:catchall]]

      if ("001".."004").include? msg.command
        @registration << msg.command
        if registered?
          events << [:connect]
          @bot.last_connection_was_successful = true
        end
      end

      if ["PRIVMSG", "NOTICE"].include?(msg.command)
        events << [:ctcp] if msg.ctcp?
        if msg.channel?
          events << [:channel]
        else
          events << [:private]
        end

        if msg.command == "PRIVMSG"
          events << [:message]
        else
          events << [:notice]
        end

        if msg.action?
          events << [:action]
        end
      end

      meth = "on_#{msg.command.downcase}"
      __send__(meth, msg, events) if respond_to?(meth, true)

      if msg.error?
        events << [:error]
      else
        events << [msg.command.downcase.to_sym]
      end

      msg.events = events.map(&:first)
      events.each do |event, *args|
        @bot.handlers.dispatch(event, msg, *args)
      end
    end

    # @return [Boolean] true if we successfully registered yet
    def registered?
      (("001".."004").to_a - @registration).empty?
    end

    # Send a message to the server.
    # @param [String] msg
    # @return [void]
    def send(msg)
      @queue.queue(msg)
    end

    private
    def set_leaving_user(message, user, events)
      events << [:leaving, user]
    end

    # @since 2.0.0
    def detect_network(msg, event)
      old_network = @network
      new_network = nil
      new_ircd    = nil
      case event
      when "002"
        if msg.params.last =~ /^Your host is .+?, running version (.+)$/
          case $1
          when /\+snircd\(/
            new_ircd = :snircd
          when /^u[\d\.]+$/
            new_ircd = :ircu
          when /^(.+?)-?\d+/
            new_ircd = $1.downcase.to_sym
          end
        elsif msg.params.last == "Your host is jtvchat"
          new_network = :jtv
          new_ircd    = :jtv
        end
      when "005"
        case @isupport["NETWORK"]
        when "NGameTV"
          new_network = :ngametv
          new_ircd    = :ngametv
        when nil
        else
          new_network = @isupport["NETWORK"].downcase.to_sym
        end
      end

      new_network ||= old_network.name
      new_ircd    ||= old_network.ircd

      if old_network.unknown_ircd? && new_ircd != :unknown
        @bot.loggers.info "Detected IRCd: #{new_ircd}"
      end
      if !old_network.unknown_ircd? && new_ircd != old_network.ircd
        @bot.loggers.info "Detected different IRCd: #{old_network.ircd} -> #{new_ircd}"
      end
      if old_network.unknown_network? && new_network != :unknown
        @bot.loggers.info "Detected network: #{new_network}"
      end
      if !old_network.unknown_network? && new_network != old_network.name
        @bot.loggers.info "Detected different network: #{old_network.name} -> #{new_network}"
      end

      @network.name = new_network
      @network.ircd = new_ircd
    end

    def process_ban_mode(msg, events, param, direction)
      mask = param
      ban = Ban.new(mask, msg.user, Time.now)

      if direction == :add
        msg.channel.bans_unsynced << ban
        events << [:ban, ban]
      else
        msg.channel.bans_unsynced.delete_if {|b| b.mask == ban.mask}.first
        events << [:unban, ban]
      end
    end

    def process_owner_mode(msg, events, param, direction)
      owner = User(param)
      if direction == :add
        msg.channel.owners_unsynced << owner unless msg.channel.owners_unsynced.include?(owner)
        events << [:owner, owner]
      else
        msg.channel.owners_unsynced.delete(owner)
        events << [:deowner, owner]
      end
    end

    # @since 2.0.0
    def on_away(msg, events)
      if msg.message.to_s.empty?
        # unaway
        m.user.sync(:away, nil, true)
        events << [:unaway]
      else
        # away
        m.user.sync(:away, msg.message, true)
        events << [:away]
      end
    end

    # @since 2.0.0
    def on_cap(msg, events)
      case msg.params[1]
      when "LS"
        @network.capabilities.concat msg.message.split(" ").map(&:to_sym)
        send_cap_req
      when "ACK"
        if @network.capabilities.include?(:sasl)
          send_sasl
        else
          send_cap_end
        end
      when "NACK"
        send_cap_end
      end
    end

    def on_join(msg, events)
      if msg.user == @bot
        @bot.channels << msg.channel
        msg.channel.sync_modes
      end
      msg.channel.add_user(msg.user)
      msg.user.online = true
    end

    def on_kick(msg, events)
      target = User(msg.params[1])
      if target == @bot
        @bot.channels.delete(msg.channel)
      end
      msg.channel.remove_user(target)

      set_leaving_user(msg, target, events)
    end

    def on_kill(msg, events)
      user = User(msg.params[1])

      @bot.channel_list.each do |channel|
        channel.remove_user(user)
      end

      user.unsync_all
      user.online = false

      set_leaving_user(msg, user, events)
    end

    # @version 1.1.0
    def on_mode(msg, events)
      if msg.channel?
        add_and_remove = @bot.irc.isupport["CHANMODES"]["A"] + @bot.irc.isupport["CHANMODES"]["B"] + @bot.irc.isupport["PREFIX"].keys

        param_modes = {
          :add    => @bot.irc.isupport["CHANMODES"]["C"] + add_and_remove,
          :remove => add_and_remove
        }

        modes = ModeParser.parse_modes(msg.params[1], msg.params[2..-1], param_modes)
        modes.each do |direction, mode, param|
          if @bot.irc.isupport["PREFIX"].keys.include?(mode)
            target = User(param)

            # (un)set a user-mode
            if direction == :add
              msg.channel.users[target] << mode unless msg.channel.users[User(param)].include?(mode)
            else
              msg.channel.users[target].delete mode
            end

            user_events = {
              "o" => "op",
              "v" => "voice",
              "h" => "halfop"
            }
            if user_events.has_key?(mode)
              event = (direction == :add ? "" : "de") + user_events[mode]
              events << [event.to_sym, target]
            end
          elsif @bot.irc.isupport["CHANMODES"]["A"].include?(mode)
            case mode
            when "b"
              process_ban_mode(msg, events, param, direction)
            when "q"
              process_owner_mode(msg, events, param, direction) if @network.owner_list_mode
            else
              raise Exceptions::UnsupportedMode, mode
            end
          else
            # channel options
            if direction == :add
              msg.channel.modes_unsynced[mode] = param.nil? ? true : param
            else
              msg.channel.modes_unsynced.delete(mode)
            end
          end
        end

        events << [:mode_change, modes]
      elsif msg.params.first == bot.nick
        modes = ModeParser.parse_modes(msg.params[1], msg.params[2..-1])
        modes.each do |direction, mode, _|
          if direction == :add
            @bot.modes << mode
          else
            @bot.modes.delete(mode)
          end
        end
      end
    end

    def on_nick(msg, events)
      if msg.user == @bot
        @bot.set_nick msg.params.last
      end

      msg.user.update_nick(msg.params.last)
      msg.user.online = true
    end

    def on_part(msg, events)
      msg.channel.remove_user(msg.user)
      msg.user.channels_unsynced.delete msg.channel

      if msg.user == @bot
        @bot.channels.delete(msg.channel)
      end

      set_leaving_user(msg, msg.user, events)
    end

    def on_ping(msg, events)
      send "PONG :#{msg.params.first}"
    end

    def on_topic(msg, events)
      msg.channel.sync(:topic, msg.params[1])
    end

    def on_quit(msg, events)
      @bot.channel_list.each do |channel|
        channel.remove_user(msg.user)
      end
      msg.user.unsync_all
      msg.user.online = true

      set_leaving_user(msg, msg.user, events)

      if msg.message.downcase == "excess flood" && msg.user == @bot
        @bot.warn ["Looks like your bot has been kicked because of excess flood.",
                    "If you haven't modified the throttling options manually, please file a bug report at https://github.com/cinchrb/cinch/issues and include the following information:",
                    "- Server: #{@bot.config.server}",
                    "- Messages per second: #{@bot.config.messages_per_second}",
                    "- Server queue size: #{@bot.config.server_queue_size}"]
      end
    end

    # @since 2.0.0
    def on_privmsg(msg, events)
      if msg.user
        msg.user.online = true
      end


      if msg.message =~ /^\001DCC SEND (\S+) (\d+) (\d+)(?: (\d+))?\001$/
        process_dcc_send($1, $2, $3, $4, msg, events)
      end
    end

    # @since 2.0.0
    def process_dcc_send(filename, ip, port, size, m, events)
      ip   = ip.to_i
      ip   = [24, 16, 8, 0].collect {|b| (ip >> b) & 255}.join('.')
      port = port.to_i
      size = size.to_i

      @bot.loggers.info "DCC: Incoming DCC SEND: File name: %s - Size: %dB - IP: %s - Port: %d" % [filename, size, ip, port]

      dcc = DCC::Incoming::Send.new(user: m.user, filename: filename, size: size, ip: ip, port: port)
      events << [:dcc_send, dcc]
    end

    # @since 2.0.0
    def on_001(msg, events)
      # Ensure that we know our real, possibly truncated or otherwise
      # modified nick.
      @bot.set_nick msg.params.first
    end

    # @since 2.0.0
    def on_002(msg, events)
      detect_network(msg, "002")
    end

    def on_005(msg, events)
      # ISUPPORT
      @isupport.parse(*msg.params[1..-2].map {|v| v.split(" ")}.flatten)
      detect_network(msg, "005")
    end

    # @since 2.0.0
    def on_301(msg, events)
      # RPL_AWAY
      user = User(msg.params.first)
      away = msg.message

      if @whois_updates[user]
        @whois_updates[user].merge!({:away => away})
      end
    end

    # @since 1.1.0
    def on_307(msg, events)
      # RPL_WHOISREGNICK
      user = User(msg.params[1])
      @whois_updates[user].merge!({:authname => user.nick})
    end

    def on_311(msg, events)
      # RPL_WHOISUSER
      user = User(msg.params[1])
      @whois_updates[user].merge!({
                                    :user => msg.params[2],
                                    :host => msg.params[3],
                                    :realname => msg.params[5],
                                  })
    end

    def on_317(msg, events)
      # RPL_WHOISIDLE
      user = User(msg.params[1])
      @whois_updates[user].merge!({
                                    :idle => msg.params[2].to_i,
                                    :signed_on_at => Time.at(msg.params[3].to_i),
                                  })
    end

    def on_318(msg, events)
      # RPL_ENDOFWHOIS
      user = User(msg.params[1])

      if @whois_updates[user].empty? && !user.attr(:unknown?, true, true)
        user.end_of_whois(nil)
      else
        user.end_of_whois(@whois_updates[user])
        @whois_updates.delete user
      end
    end

    def on_319(msg, events)
      # RPL_WHOISCHANNELS
      user     = User(msg.params[1])
      channels = msg.params[2].scan(/#{@isupport["CHANTYPES"].join}[^ ]+/o).map {|c| Channel(c) }
      user.sync(:channels, channels, true)
    end

    def on_324(msg, events)
      # RPL_CHANNELMODEIS
      modes     = {}
      arguments = msg.params[3..-1]

      msg.params[2][1..-1].split("").each do |mode|
        if (@isupport["CHANMODES"]["B"] + @isupport["CHANMODES"]["C"]).include?(mode)
          modes[mode] = arguments.shift
        else
          modes[mode] = true
        end
      end

      msg.channel.sync(:modes, modes, false)
    end

    def on_330(msg, events)
      # RPL_WHOISACCOUNT
      user     = User(msg.params[1])
      authname = msg.params[2]

      @whois_updates[user].merge!({:authname => authname})
    end

    def on_331(msg, events)
      # RPL_NOTOPIC
      msg.channel.sync(:topic, "")
    end

    def on_332(msg, events)
      # RPL_TOPIC
      msg.channel.sync(:topic, msg.params[2])
    end

    def on_352(msg, events)
      # RPL_WHOREPLY
      # "<channel> <user> <host> <server> <nick> <H|G>[*][@|+] :<hopcount> <real name>"
      _, channel, user, host, server, nick, flags, hopsrealname = msg.params
      hops, realname = hopsrealname.split(" ", 2)
      channel     = Channel(channel)
      user_object = User(nick)
      user_object.sync(:user, user, true)
      user_object.sync(:host, host, true)
    end

    def on_354(msg, events)
      # RPL_WHOSPCRPL
      # We are using the following format: %acfhnru

      #                          _         user      host                                 nick      f account  realame
      # :leguin.freenode.net 354 dominikh_ ~a        ip-88-152-125-117.unitymediagroup.de dominikh_ H 0        :d
      # :leguin.freenode.net 354 dominikh_ ~FiXato   fixato.net                           FiXato    H FiXato   :FiXato, using WeeChat -- More? See: http://twitter
      # :leguin.freenode.net 354 dominikh_ ~dominikh cinch/developer/dominikh             dominikh  H DominikH :dominikh
      # :leguin.freenode.net 354 dominikh_ ~oddmunds s21-04214.dsl.no.powertech.net       oddmunds  H 0        :oddmunds

      _, channel, user, host, nick, _, account, realname = msg.params
      channel = Channel(channel)
      user_object = User(nick)
      user_object.sync(:user, user, true)
      user_object.sync(:host, host, true)
      user_object.sync(:authname, account == "0" ? nil : account, true)
    end

    def on_353(msg, events)
      # RPL_NAMEREPLY
      unless @in_lists.include?(:names)
        msg.channel.clear_users
      end
      @in_lists << :names

      msg.params[3].split(" ").each do |user|
        m = user.match(/^([#{@isupport["PREFIX"].values.join}]+)/)
        if m
          prefixes = m[1].split("").map {|s| @isupport["PREFIX"].key(s)}
          nick   = user[prefixes.size..-1]
        else
          nick   = user
          prefixes = []
        end
<<<<<<< HEAD
        user = User(nick)
=======
        user        = User(nick)
>>>>>>> 0644693f
        user.online = true
        msg.channel.add_user(user, prefixes)
        user.channels_unsynced << msg.channel unless user.channels_unsynced.include?(msg.channel)
      end
    end

    def on_366(msg, events)
      # RPL_ENDOFNAMES
      @in_lists.delete :names
      msg.channel.mark_as_synced(:users)
    end

    # @version 2.0.0
    def on_367(msg, events)
      # RPL_BANLIST
      unless @in_lists.include?(:bans)
        msg.channel.bans_unsynced.clear
      end
      @in_lists << :bans

      mask = msg.params[2]
      if @network.jtv?
        # on the justin tv network, ban "masks" only consist of the
        # nick/username
        mask = "%s!%s@%s" % [mask, mask, mask + ".irc.justin.tv"]
      end

      if msg.params[3]
        by = User(msg.params[3].split("!").first)
      else
        by = nil
      end

      at  = Time.at(msg.params[4].to_i)
      ban = Ban.new(mask, by, at)
      msg.channel.bans_unsynced << ban
    end

    def on_368(msg, events)
      # RPL_ENDOFBANLIST
      if @in_lists.include?(:bans)
        @in_lists.delete :bans
      else
        # we never received a ban, yet an end of list => no bans
        msg.channel.bans_unsynced.clear
      end

      msg.channel.mark_as_synced(:bans)
    end

    def on_386(msg, events)
      # RPL_QLIST
      unless @in_lists.include?(:owners)
        msg.channel.owners_unsynced.clear
      end
      @in_lists << :owners

      owner = User(msg.params[2])
      msg.channel.owners_unsynced << owner
    end

    def on_387(msg, events)
      # RPL_ENDOFQLIST
      if @in_lists.include?(:owners)
        @in_lists.delete :owners
      else
        #we never received an owner, yet an end of list -> no owners
        msg.channel.owners_unsynced.clear
      end

      msg.channel.mark_as_synced(:owners)
    end

    def on_396(msg, events)
      # RPL_HOSTHIDDEN
      # note: designed for freenode
      User(msg.params[0]).sync(:host, msg.params[1], true)
    end

    def on_401(msg, events)
      # ERR_NOSUCHNICK
      user = User(msg.params[1])
      user.sync(:unknown?, true, true)
      msg.user.online = false
      if @whois_updates.key?(user)
        user.end_of_whois(nil, true)
        @whois_updates.delete user
      end
    end

    def on_402(msg, events)
      # ERR_NOSUCHSERVER

      if user = @bot.user_list.find(msg.params[1]) # not _ensured, we only want a user that already exists
        user.end_of_whois(nil, true)
        @whois_updates.delete user
        # TODO freenode specific, test on other IRCd
      end
    end

    def on_433(msg, events)
      # ERR_NICKNAMEINUSE
      @bot.nick = @bot.generate_next_nick!(msg.params[1])
    end

    def on_671(msg, events)
      user = User(msg.params[1])
      @whois_updates[user].merge!({:secure? => true})
    end

    # @since 2.0.0
    def on_730(msg, events)
      # RPL_MONONLINE
      msg.params.last.split(",").each do |mask|
        user = User(Mask.new(mask).nick)
        # User is responsible for emitting an event
        user.online = true
      end
    end

    # @since 2.0.0
    def on_731(msg, events)
      # RPL_MONOFFLINE
      msg.params.last.split(",").each do |nick|
        user = User(nick)
        # User is responsible for emitting an event
        user.online = false
      end
    end

    # @since 2.0.0
    def on_734(msg, events)
      # ERR_MONLISTFULL
      user = User(msg.params[2])
      user.monitored = false
    end

    # @since 2.0.0
    def on_903(msg, events)
      # SASL authentication successful
      @bot.loggers.info "[SASL] SASL authentication with #{@sasl_current_method.mechanism_name} successful"
      send_cap_end
    end

    # @since 2.0.0
    def on_904(msg, events)
      # SASL authentication failed
      @bot.loggers.info "[SASL] SASL authentication with #{@sasl_current_method.mechanism_name} failed"
      send_sasl
    end

    # @since 2.0.0
    def on_authenticate(msg, events)
      send "AUTHENTICATE " + @sasl_current_method.generate(@bot.config.sasl.username,
                                                           @bot.config.sasl.password,
                                                           msg.params.last)
    end
  end
end<|MERGE_RESOLUTION|>--- conflicted
+++ resolved
@@ -60,15 +60,7 @@
         return false
       end
 
-<<<<<<< HEAD
-      if @bot.config.ssl == true || @bot.config.ssl == false
-        @bot.loggers.warn "Deprecation warning: Beginning with version 1.1.0, @config.ssl should be a set of options, not a boolean value!"
-      end
-
-      if @bot.config.ssl == true || (@bot.config.ssl.is_a?(SSLConfiguration) && @bot.config.ssl.use)
-=======
       if @bot.config.ssl.use
->>>>>>> 0644693f
         setup_ssl(tcp_socket)
       else
         @socket = tcp_socket
@@ -83,15 +75,10 @@
 
     # @api private
     # @return [void]
-<<<<<<< HEAD
-    # @since 1.2.0
-    def setup_ssl(socket)
-=======
     # @since 2.0.0
     def setup_ssl(socket)
       # require openssl in this method so the bot doesn't break for
       # people who don't have SSL but don't want to use SSL anyway.
->>>>>>> 0644693f
       require 'openssl'
 
       ssl_context = OpenSSL::SSL::SSLContext.new
@@ -109,11 +96,7 @@
       end
       @bot.loggers.info "Using SSL with #{@bot.config.server}:#{@bot.config.port}"
 
-<<<<<<< HEAD
-      @socket = OpenSSL::SSL::SSLSocket.new(socket, ssl_context)
-=======
       @socket      = OpenSSL::SSL::SSLSocket.new(socket, ssl_context)
->>>>>>> 0644693f
       @socket.sync = true
       @socket.connect
     end
@@ -725,11 +708,7 @@
           nick   = user
           prefixes = []
         end
-<<<<<<< HEAD
-        user = User(nick)
-=======
         user        = User(nick)
->>>>>>> 0644693f
         user.online = true
         msg.channel.add_user(user, prefixes)
         user.channels_unsynced << msg.channel unless user.channels_unsynced.include?(msg.channel)
