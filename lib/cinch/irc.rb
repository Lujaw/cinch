require "timeout"
require "net/protocol"

module Cinch
  class IRC
    include Helpers

    # @return [ISupport]
    attr_reader :isupport
    # @return [Bot]
    attr_reader :bot
    # @return [Symbol] The detected network or `:other` if no network
    #   was detected.
    attr_reader :network
    def initialize(bot)
      @bot      = bot
      @isupport = ISupport.new
    end

    # @api private
    # @return [void]
    # @since 1.2.0
    def setup
      @registration = []
      @network = :other
      @whois_updates = Hash.new {|h, k| h[k] = {}}
      @in_lists      = Set.new
    end

    # @api private
<<<<<<< HEAD
    # @return [Boolean] True if the connection could be established
=======
    # @return [void]
>>>>>>> d3cfa1e8
    def connect
      tcp_socket = nil
      begin
        Timeout::timeout(@bot.config.timeouts.connect) do
          tcp_socket = TCPSocket.new(@bot.config.server, @bot.config.port, @bot.config.local_host)
        end
      rescue Timeout::Error
        @bot.logger.debug("Timed out while connecting")
        return false
      rescue SocketError
        @bot.logger.debug("Could not connect to the IRC server. Please check your network.")
        return false
      rescue => e
        @bot.logger.log_exception(e)
        return false
      end

      if @bot.config.ssl == true || @bot.config.ssl == false
        @bot.logger.debug "Deprecation warning: Beginning from version 1.1.0, @config.ssl should be a set of options, not a boolean value!"
      end

      if @bot.config.ssl == true || (@bot.config.ssl.is_a?(SSLConfiguration) && @bot.config.ssl.use)
        require 'openssl'

        ssl_context = OpenSSL::SSL::SSLContext.new

        if @bot.config.ssl.is_a?(SSLConfiguration)
          if @bot.config.ssl.client_cert
            ssl_context.cert = OpenSSL::X509::Certificate.new(File.read(@bot.config.ssl.client_cert))
            ssl_context.key = OpenSSL::PKey::RSA.new(File.read(@bot.config.ssl.client_cert))
          end
          ssl_context.ca_path = @bot.config.ssl.ca_path
          ssl_context.verify_mode = @bot.config.ssl.verify ? OpenSSL::SSL::VERIFY_PEER : OpenSSL::SSL::VERIFY_NONE
        else
          ssl_context.verify_mode = OpenSSL::SSL::VERIFY_NONE
        end
        @bot.logger.debug "Using SSL with #{@bot.config.server}:#{@bot.config.port}"

        @socket = OpenSSL::SSL::SSLSocket.new(tcp_socket, ssl_context)
        @socket.sync = true
        @socket.connect
      else
        @socket = tcp_socket
      end

      @socket = Net::BufferedIO.new(@socket)
      @socket.read_timeout = @bot.config.timeouts.read
      @queue = MessageQueue.new(@socket, @bot)

      return true
    end

    # @api private
    # @return [void]
    # @since 1.2.0
    def send_login
      message "PASS #{@bot.config.password}" if @bot.config.password
      message "NICK #{@bot.generate_next_nick!}"
      message "USER #{@bot.config.user} 0 * :#{@bot.config.realname}"
    end

    # @api private
    # @return [Thread] the reading thread
    # @since 1.2.0
    def start_reading_thread
      Thread.new do
        begin
          while line = @socket.readline
            rescue_exception do
              line = Cinch::Utilities::Encoding.encode_incoming(line, @bot.config.encoding)
              parse line
            end
          end
        rescue Timeout::Error
          @bot.logger.debug "Connection timed out."
        rescue EOFError
          @bot.logger.debug "Lost connection."
        rescue => e
          @bot.logger.log_exception(e)
        end

        @socket.close
        @bot.handlers.dispatch(:disconnect)
        @bot.handlers.each do |handler|
          handler.stop
        end
      end
    end

    # @api private
    # @return [Thread] the sending thread
    # @since 1.2.0
    def start_sending_thread
      Thread.new do
        rescue_exception do
          @queue.process!
        end
      end
    end

    # @api private
    # @return [Thread] The ping thread.
    # @since 1.2.0
    def start_ping_thread
      Thread.new do
        while true
          sleep @bot.config.ping_interval
          message("PING 0") # PING requires a single argument. In our
                            # case the value doesn't matter though.
        end
      end
    end

    # Establish a connection.
    #
    # @return [void]
    # @since 1.2.0
    def start
      setup
      if connect
        send_login
        reading_thread = start_reading_thread
        sending_thread = start_sending_thread
        ping_thread = start_ping_thread

        reading_thread.join
        sending_thread.kill
        ping_thread.kill
      end
    end

    # @api private
    # @return [void]
    def parse(input)
      return if input.chomp.empty?
      @bot.logger.log(input, :incoming) if @bot.config.verbose
      msg          = Message.new(input, @bot)
      events       = [[:catchall]]

      if ("001".."004").include? msg.command
        @registration << msg.command
        if registered?
          events << [:connect]
          @bot.last_connection_was_successful = true
        end
      end

      if ["PRIVMSG", "NOTICE"].include?(msg.command)
        events << [:ctcp] if msg.ctcp?
        if msg.channel?
          events << [:channel]
        else
          events << [:private]
        end

        if msg.command == "PRIVMSG"
          events << [:message] << [:privmsg]
        else
          events << [:notice]
        end

        if msg.action?
          events << [:action]
        end
      else
        meth = "on_#{msg.command.downcase}"
        __send__(meth, msg, events) if respond_to?(meth, true)

        if msg.error?
          events << [:error]
        else
          events << [msg.command.downcase.to_sym]
        end
      end

      msg.instance_variable_set(:@events, events.map(&:first))
      events.each do |event, *args|
        @bot.handlers.dispatch(event, msg, *args)
      end
    end

    # @return [Boolean] true if we successfully registered yet
    def registered?
      (("001".."004").to_a - @registration).empty?
    end

    # Send a message.
    # @return [void]
    def message(msg)
      @queue.queue(msg)
    end

    private
    def set_leaving_user(message, user, events)
      events << [:leaving]
      message.leaving_user = user
    end

    def on_join(msg, events)
      if msg.user == @bot
        @bot.channels << msg.channel
        msg.channel.sync_modes
      end
      msg.channel.add_user(msg.user)
    end

    def on_kick(msg, events)
      target = User(msg.params[1])
      if target == @bot
        @bot.channels.delete(msg.channel)
      end
      msg.channel.remove_user(target)

      set_leaving_user(msg, target, events)
    end

    def on_kill(msg, events)
      user = User(msg.params[1])
      @bot.channel_manager.each do |channel|
        channel.remove_user(user)
      end
      user.unsync_all
      @bot.user_manager.delete(user)

      set_leaving_user(msg, user, events)
    end

    # @version 1.1.0
    def on_mode(msg, events)
      if msg.channel?
        add_and_remove = @bot.irc.isupport["CHANMODES"]["A"] + @bot.irc.isupport["CHANMODES"]["B"] + @bot.irc.isupport["PREFIX"].keys

        param_modes = {:add => @bot.irc.isupport["CHANMODES"]["C"] + add_and_remove,
          :remove => add_and_remove}

        modes = ModeParser.parse_modes(msg.params[1], msg.params[2..-1], param_modes)
        modes.each do |direction, mode, param|
          if @bot.irc.isupport["PREFIX"].keys.include?(mode)
            target = User(param)
            # (un)set a user-mode
            if direction == :add
              msg.channel.users[target] << mode unless msg.channel.users[User(param)].include?(mode)
            else
              msg.channel.users[target].delete mode
            end

            user_events = {
              "o" => "op",
              "v" => "voice",
              "h" => "halfop"
            }
            if user_events.has_key?(mode)
              event = (direction == :add ? "" : "de") + user_events[mode]
              events << [event.to_sym, target]
            end
          elsif @bot.irc.isupport["CHANMODES"]["A"].include?(mode)
            case mode
            when "b"
              mask = param
              ban = Ban.new(mask, msg.user, Time.now)

              if direction == :add
                msg.channel.bans_unsynced << ban
                events << [:ban, ban]
              else
                msg.channel.bans_unsynced.delete_if {|b| b.mask == ban.mask}.first
                events << [:unban, ban]
              end
            else
              raise UnsupportedFeature, mode
            end
          else
            # channel options
            if direction == :add
              msg.channel.modes_unsynced[mode] = param.nil? ? true : param
            else
              msg.channel.modes_unsynced.delete(mode)
            end
          end
        end

        events << [:mode_change, modes]
      end
    end

    def on_nick(msg, events)
      if msg.user == @bot
        @bot.config.nick = msg.params.last
      end

      msg.user.update_nick(msg.params.last)
    end

    def on_part(msg, events)
      msg.channel.remove_user(msg.user)
      if msg.user == @bot
        @bot.channels.delete(msg.channel)
      end

      set_leaving_user(msg, msg.user, events)
    end

    def on_ping(msg, events)
      message "PONG :#{msg.params.first}"
    end

    def on_topic(msg, events)
      msg.channel.sync(:topic, msg.params[1])
    end

    def on_quit(msg, events)
      @bot.channel_manager.each do |channel|
        channel.remove_user(msg.user)
      end
      msg.user.unsync_all
      @bot.user_manager.delete(msg.user)

      set_leaving_user(msg, msg.user, events)

      if msg.message.downcase == "excess flood" && msg.user == @bot
        @bot.debug ["Looks like your bot has been kicked because of excess flood.",
                    "If you haven't modified the throttling options manually, please file a bug report at https://github.com/cinchrb/cinch/issues and include the following information:",
                    "- Server: #{@bot.config.server}",
                    "- Messages per second: #{@bot.config.messages_per_second}",
                    "- Server queue size: #{@bot.config.server_queue_size}"]
      end
    end

    # @since 1.2.0
    def on_002(msg, events)
      if msg.params.last == "Your host is jtvchat"
        # the justin tv "IRC" server lacks support for WHOIS with more
        # than one argument and does not use full banmasks in
        # RPL_BANLIST
        @network = "jtv"
      else
        # this catches all other networks that do not require custom
        # behaviour.
        @network = :other
      end
    end

    def on_005(msg, events)
      # ISUPPORT
      @isupport.parse(*msg.params[1..-2].map {|v| v.split(" ")}.flatten)
      if @isupport["NETWORK"] == "NGameTV"
        # the NGameTV "IRC" server does not have proper prefixes but
        # only nicks.
        #
        # PONGs do not include the argument we sent in a PING but the
        # fixed string "chat.ngame.tv"
        #
        # If we send a PONG, the server responds with a PONG.
        #
        # Neither PING nor PONG have a prefix
        @network = "ngametv"
      end
    end

    # @since 1.1.0
    def on_307(msg, events)
      # RPL_WHOISREGNICK
      user = User(msg.params[1])
      @whois_updates[user].merge!({:authname => user.nick})
    end

    def on_311(msg, events)
      # RPL_WHOISUSER
      user = User(msg.params[1])
      @whois_updates[user].merge!({
                                    :user => msg.params[2],
                                    :host => msg.params[3],
                                    :realname => msg.params[5],
                                  })
    end

    def on_317(msg, events)
      # RPL_WHOISIDLE
      user = User(msg.params[1])
      @whois_updates[user].merge!({
                                    :idle => msg.params[2].to_i,
                                    :signed_on_at => Time.at(msg.params[3].to_i),
                                  })
    end

    def on_318(msg, events)
      # RPL_ENDOFWHOIS
      user = User(msg.params[1])

      if @whois_updates[user].empty? && !user.attr(:unknown?, true, true)
        user.end_of_whois(nil)
      else
        user.end_of_whois(@whois_updates[user])
        @whois_updates.delete user
      end
    end

    def on_319(msg, events)
      # RPL_WHOISCHANNELS
      user = User(msg.params[1])
      channels = msg.params[2].scan(/#{@isupport["CHANTYPES"].join}[^ ]+/o).map {|c| Channel(c) }
      user.sync(:channels, channels, true)
    end

    def on_324(msg, events)
      # RPL_CHANNELMODEIS

      modes = {}
      arguments = msg.params[3..-1]
      msg.params[2][1..-1].split("").each do |mode|
        if (@isupport["CHANMODES"]["B"] + @isupport["CHANMODES"]["C"]).include?(mode)
          modes[mode] = arguments.shift
        else
          modes[mode] = true
        end
      end

      msg.channel.sync(:modes, modes, false)
    end

    def on_330(msg, events)
      # RPL_WHOISACCOUNT
      user = User(msg.params[1])
      authname = msg.params[2]
      @whois_updates[user].merge!({:authname => authname})
    end

    def on_331(msg, events)
      # RPL_NOTOPIC
      msg.channel.sync(:topic, "")
    end

    def on_332(msg, events)
      # RPL_TOPIC
      msg.channel.sync(:topic, msg.params[2])
    end

    def on_353(msg, events)
      # RPL_NAMEREPLY
      unless @in_lists.include?(:names)
        msg.channel.clear_users
      end
      @in_lists << :names

      msg.params[3].split(" ").each do |user|
        m = user.match(/^([#{@isupport["PREFIX"].values.join}]+)/)
        if m
          prefixes = m[1].split.map {|s| @isupport["PREFIX"].key(s)}
          nick   = user[prefixes.size..-1]
        else
          nick   = user
          prefixes = []
        end
        user = User(nick)
        msg.channel.add_user(user, prefixes)
      end
    end

    def on_366(msg, events)
      # RPL_ENDOFNAMES
      @in_lists.delete :names
      msg.channel.mark_as_synced(:users)
    end

    # @version 1.2.0
    def on_367(msg, events)
      # RPL_BANLIST
      unless @in_lists.include?(:bans)
        msg.channel.bans_unsynced.clear
      end
      @in_lists << :bans

      mask = msg.params[2]
      if @network == "jtv"
        # on the justin tv network, ban "masks" only consist of the
        # nick/username
        mask = "%s!%s@%s" % [mask, mask, mask + ".irc.justin.tv"]
      end

      if msg.params[3]
        by = User(msg.params[3].split("!").first)
      else
        by = nil
      end

      at   = Time.at(msg.params[4].to_i)
      ban = Ban.new(mask, by, at)
      msg.channel.bans_unsynced << ban
    end

    def on_368(msg, events)
      # RPL_ENDOFBANLIST
      if @in_lists.include?(:bans)
        @in_lists.delete :bans
      else
        # we never received a ban, yet an end of list => no bans
        msg.channel.bans_unsynced.clear
      end

      msg.channel.mark_as_synced(:bans)
    end

    def on_396(msg, events)
      # RPL_HOSTHIDDEN
      # note: designed for freenode
      User(msg.params[0]).sync(:host, msg.params[1], true)
    end

    def on_401(msg, events)
      # ERR_NOSUCHNICK
      user = User(msg.params[1])
      user.sync(:unknown?, true, true)
      if @whois_updates.key?(user)
        user.end_of_whois(nil, true)
        @whois_updates.delete user
      end
    end

    def on_402(msg, events)
      # ERR_NOSUCHSERVER

      if user = @bot.user_manager.find(msg.params[1]) # not _ensured, we only want a user that already exists
        user.end_of_whois(nil, true)
        @whois_updates.delete user
        # TODO freenode specific, test on other IRCd
      end
    end

    def on_433(msg, events)
      # ERR_NICKNAMEINUSE
      @bot.nick = @bot.generate_next_nick!(msg.params[1])
    end

    def on_671(msg, events)
      user = User(msg.params[1])
      @whois_updates[user].merge!({:secure? => true})
    end
  end
end<|MERGE_RESOLUTION|>--- conflicted
+++ resolved
@@ -28,11 +28,7 @@
     end
 
     # @api private
-<<<<<<< HEAD
     # @return [Boolean] True if the connection could be established
-=======
-    # @return [void]
->>>>>>> d3cfa1e8
     def connect
       tcp_socket = nil
       begin
