require "timeout"
require "net/protocol"

module Cinch
  class IRC
    include Helpers

    # @return [ISupport]
    attr_reader :isupport
<<<<<<< HEAD
    # @return [Bot]
    attr_reader :bot
=======
    attr_reader :network
>>>>>>> 74a534d5
    def initialize(bot)
      @bot      = bot
      @isupport = ISupport.new
    end

    def setup
      @registration = []
<<<<<<< HEAD
=======

      @network = :other

>>>>>>> 74a534d5
      @whois_updates = Hash.new {|h, k| h[k] = {}}
      @in_lists      = Set.new
    end

    def connect
            tcp_socket = nil
      begin
        Timeout::timeout(@bot.config.timeouts.connect) do
          tcp_socket = TCPSocket.new(@bot.config.server, @bot.config.port, @bot.config.local_host)
        end
      rescue Timeout::Error
        @bot.logger.debug("Timed out while connecting")
        return
      rescue => e
        @bot.logger.log_exception(e)
        return
      end
      if @bot.config.ssl == true || @bot.config.ssl == false
        @bot.logger.debug "Deprecation warning: Beginning from version 1.1.0, @config.ssl should be a set of options, not a boolean value!"
      end

      if @bot.config.ssl == true || (@bot.config.ssl.is_a?(SSLConfiguration) && @bot.config.ssl.use)
        require 'openssl'

        ssl_context = OpenSSL::SSL::SSLContext.new

        if @bot.config.ssl.is_a?(SSLConfiguration)
          if @bot.config.ssl.client_cert
            ssl_context.cert = OpenSSL::X509::Certificate.new(File.read(@bot.config.ssl.client_cert))
            ssl_context.key = OpenSSL::PKey::RSA.new(File.read(@bot.config.ssl.client_cert))
          end
          ssl_context.ca_path = @bot.config.ssl.ca_path
          ssl_context.verify_mode = @bot.config.ssl.verify ? OpenSSL::SSL::VERIFY_PEER : OpenSSL::SSL::VERIFY_NONE
        else
          ssl_context.verify_mode = OpenSSL::SSL::VERIFY_NONE
        end
        @bot.logger.debug "Using SSL with #{@bot.config.server}:#{@bot.config.port}"

        @socket = OpenSSL::SSL::SSLSocket.new(tcp_socket, ssl_context)
        @socket.sync = true
        @socket.connect
      else
        @socket = tcp_socket
      end

      @socket = Net::BufferedIO.new(@socket)
      @socket.read_timeout = @bot.config.timeouts.read
      @queue = MessageQueue.new(@socket, @bot)
    end

    def send_login
      message "PASS #{@bot.config.password}" if @bot.config.password
      message "NICK #{@bot.generate_next_nick}"
      message "USER #{@bot.config.user} 0 * :#{@bot.config.realname}"
    end

    def start_reading_thread
      Thread.new do
        begin
          while line = @socket.readline
            begin
              line = Cinch.encode_incoming(line, @bot.config.encoding)
              parse line
            rescue => e
              @bot.logger.log_exception(e)
            end
          end
        rescue Timeout::Error
          @bot.logger.debug "Connection timed out."
        rescue EOFError
          @bot.logger.debug "Lost connection."
        rescue => e
          @bot.logger.log_exception(e)
        end

        @socket.close
        @bot.dispatch(:disconnect)
        @bot.handler_threads.each { |t| t.join(10); t.kill }
      end
    end

    def start_sending_thread
      Thread.new do
        begin
          @queue.process!
        rescue => e
          @bot.logger.log_exception(e)
        end
      end
    end

    def start_ping_thread
      Thread.new do
        while true
          sleep @bot.config.ping_interval
          message("PING 0") # PING requires a single argument. In our
                            # case the value doesn't matter though.
        end
      end
    end

    # Establish a connection.
    #
    # @return [void]
    def start
      setup
      connect
      send_login
      reading_thread = start_reading_thread
      sending_thread = start_sending_thread
      ping_thread = start_ping_thread

      reading_thread.join
      sending_thread.kill
      ping_thread.kill
    end

    # @api private
    # @return [void]
    def parse(input)
      @bot.logger.log(input, :incoming) if @bot.config.verbose
      msg          = Message.new(input, @bot)
      events       = [[:catchall]]

      if ("001".."004").include? msg.command
        @registration << msg.command
        if registered?
          events << [:connect]
          @bot.last_connection_was_successful = true
        end
      end

      if ["PRIVMSG", "NOTICE"].include?(msg.command)
        events << [:ctcp] if msg.ctcp?
        if msg.channel?
          events << [:channel]
        else
          events << [:private]
        end

        if msg.command == "PRIVMSG"
          events << [:message] << [:privmsg]
        else
          events << [:notice]
        end
      else
        meth = "on_#{msg.command.downcase}"
        __send__(meth, msg, events) if respond_to?(meth, true)

        if msg.error?
          events << [:error]
        else
          events << [msg.command.downcase.to_sym]
        end
      end

      msg.instance_variable_set(:@events, events.map(&:first))
      events.each do |event, *args|
        @bot.dispatch(event, msg, *args)
      end
    end

    # @return [Boolean] true if we successfully registered yet
    def registered?
      (("001".."004").to_a - @registration).empty?
    end

    # Send a message.
    # @return [void]
    def message(msg)
      @queue.queue(msg)
    end

    private
    def on_join(msg, events)
      if msg.user == @bot
        @bot.channels << msg.channel
        msg.channel.sync_modes
      end
      msg.channel.add_user(msg.user)
    end

    def on_kick(msg, events)
      target = User(msg.params[1])
      if target == @bot
        @bot.channels.delete(msg.channel)
      end
      msg.channel.remove_user(target)
    end

    def on_kill(msg, events)
      user = User(msg.params[1])
      @bot.channel_manager.each do |channel|
        channel.remove_user(user)
      end
      user.unsync_all
      @bot.user_manager.delete(user)
    end

    def on_mode(msg, events)
      if msg.channel?
        add_and_remove = @bot.irc.isupport["CHANMODES"]["A"] + @bot.irc.isupport["CHANMODES"]["B"] + @bot.irc.isupport["PREFIX"].keys

        param_modes = {:add => @bot.irc.isupport["CHANMODES"]["C"] + add_and_remove,
          :remove => add_and_remove}

        modes = ModeParser.parse_modes(msg.params[1], msg.params[2..-1], param_modes)
        modes.each do |direction, mode, param|
          if @bot.irc.isupport["PREFIX"].keys.include?(mode)
            target = User(param)
            # (un)set a user-mode
            if direction == :add
              msg.channel.users[target] << mode unless msg.channel.users[User(param)].include?(mode)
            else
              msg.channel.users[target].delete mode
            end

            user_events = {
              "o" => "op",
              "v" => "voice",
              "h" => "halfop"
            }
            if user_events.has_key?(mode)
              event = (direction == :add ? "" : "de") + user_events[mode]
              events << [event.to_sym, target]
            end
          elsif @bot.irc.isupport["CHANMODES"]["A"].include?(mode)
            case mode
            when "b"
              mask = param
              ban = Ban.new(mask, msg.user, Time.now)

              if direction == :add
                msg.channel.bans_unsynced << ban
                events << [:ban, ban]
              else
                msg.channel.bans_unsynced.delete_if {|b| b.mask == ban.mask}.first
                events << [:unban, ban]
              end
            else
              raise UnsupportedFeature, mode
            end
          else
            # channel options
            if direction == :add
              msg.channel.modes_unsynced[mode] = param
            else
              msg.channel.modes_unsynced.delete(mode)
            end
          end
        end

        events << [:mode_change, modes]
      end
    end

    def on_nick(msg, events)
      if msg.user == @bot
        @bot.config.nick = msg.params.last
      end

      msg.user.update_nick(msg.params.last)
    end

    def on_part(msg, events)
      msg.channel.remove_user(msg.user)
      if msg.user == @bot
        @bot.channels.delete(msg.channel)
      end
    end

    def on_ping(msg, events)
      message "PONG :#{msg.params.first}"
    end

    def on_topic(msg, events)
      msg.channel.sync(:topic, msg.params[1])
    end

    def on_quit(msg, events)
      @bot.channel_manager.each do |channel|
        channel.remove_user(msg.user)
      end
      msg.user.unsync_all
      @bot.user_manager.delete(msg.user)
    end

    def on_002(msg, events)
      if msg.params.last == "Your host is jtvchat"
        # the justin tv "IRC" server lacks support for WHOIS with more
        # than one argument and does not use full banmasks in
        # RPL_BANLIST
        @network = "jtv"
      else
        # this catches all other networks that do not require custom
        # behaviour.
        @network = :other
      end
    end

    def on_005(msg, events)
      # ISUPPORT
      @isupport.parse(*msg.params[1..-2].map {|v| v.split(" ")}.flatten)
    end

    def on_307(msg, events)
      # RPL_WHOISREGNICK
      user = User(msg.params[1])
      @whois_updates[user].merge!({:authname => user.nick})
    end

    def on_311(msg, events)
      # RPL_WHOISUSER
      user = User(msg.params[1])
      @whois_updates[user].merge!({
                                    :user => msg.params[2],
                                    :host => msg.params[3],
                                    :realname => msg.params[5],
                                  })
    end

    def on_317(msg, events)
      # RPL_WHOISIDLE
      user = User(msg.params[1])
      @whois_updates[user].merge!({
                                    :idle => msg.params[2].to_i,
                                    :signed_on_at => Time.at(msg.params[3].to_i),
                                  })
    end

    def on_318(msg, events)
      # RPL_ENDOFWHOIS
      user = User(msg.params[1])

      if @whois_updates[user].empty? && !user.attr(:unknown?, true, true)
        user.end_of_whois(nil)
      else
        user.end_of_whois(@whois_updates[user])
        @whois_updates.delete user
      end
    end

    def on_319(msg, events)
      # RPL_WHOISCHANNELS
      user = User(msg.params[1])
      channels = msg.params[2].scan(/#{@isupport["CHANTYPES"].join}[^ ]+/o).map {|c| Channel(c) }
      user.sync(:channels, channels, true)
    end

    def on_324(msg, events)
      # RPL_CHANNELMODEIS

      modes = {}
      arguments = msg.params[3..-1]
      msg.params[2][1..-1].split("").each do |mode|
        if (@isupport["CHANMODES"]["B"] + @isupport["CHANMODES"]["C"]).include?(mode)
          modes[mode] = arguments.shift
        else
          modes[mode] = true
        end
      end

      msg.channel.sync(:modes, modes, false)
    end

    def on_330(msg, events)
      # RPL_WHOISACCOUNT
      user = User(msg.params[1])
      authname = msg.params[2]
      @whois_updates[user].merge!({:authname => authname})
    end

    def on_331(msg, events)
      # RPL_NOTOPIC
      msg.channel.sync(:topic, "")
    end

    def on_332(msg, events)
      # RPL_TOPIC
      msg.channel.sync(:topic, msg.params[2])
    end

    def on_353(msg, events)
      # RPL_NAMEREPLY
      unless @in_lists.include?(:names)
        msg.channel.clear_users
      end
      @in_lists << :names

      msg.params[3].split(" ").each do |user|
        m = user.match(/^([#{@isupport["PREFIX"].values.join}]+)/)
        if m
          prefixes = m[1].split.map {|s| @isupport["PREFIX"].key(s)}
          nick   = user[prefixes.size..-1]
        else
          nick   = user
          prefixes = []
        end
        user = User(nick)
        msg.channel.add_user(user, prefixes)
      end
    end

    def on_366(msg, events)
      # RPL_ENDOFNAMES
      @in_lists.delete :names
      msg.channel.mark_as_synced(:users)
    end

    def on_367(msg, events)
      # RPL_BANLIST
      unless @in_lists.include?(:bans)
        msg.channel.bans_unsynced.clear
      end
      @in_lists << :bans

      mask = msg.params[2]
<<<<<<< HEAD
      if msg.params[3]
        by = User(msg.params[3].split("!").first)
      else
        by = nil
      end
=======
      if @network == "jtv"
        # on the justin tv network, ban "masks" only consist of the
        # nick/username
        mask = "%s!%s@%s" % [mask, mask, mask + ".irc.justin.tv"]
      end

      by   = @bot.user_manager.find_ensured(msg.params[3].split("!").first)
      at   = Time.at(msg.params[4].to_i)
>>>>>>> 74a534d5

      at   = Time.at(msg.params[4].to_i)
      ban = Ban.new(mask, by, at)
      msg.channel.bans_unsynced << ban
    end

    def on_368(msg, events)
      # RPL_ENDOFBANLIST
      if @in_lists.include?(:bans)
        @in_lists.delete :bans
      else
        # we never received a ban, yet an end of list => no bans
        msg.channel.bans_unsynced.clear
      end

      msg.channel.mark_as_synced(:bans)
    end

    def on_396(msg, events)
      # RPL_HOSTHIDDEN
      # note: designed for freenode
      User(msg.params[0]).sync(:host, msg.params[1], true)
    end

    def on_401(msg, events)
      # ERR_NOSUCHNICK
      user = User(msg.params[1])
      user.sync(:unknown?, true, true)
      if @whois_updates.key?(user)
        user.end_of_whois(nil, true)
        @whois_updates.delete user
      end
    end

    def on_402(msg, events)
      # ERR_NOSUCHSERVER

      if user = @bot.user_manager.find(msg.params[1]) # not _ensured, we only want a user that already exists
        user.end_of_whois(nil, true)
        @whois_updates.delete user
        # TODO freenode specific, test on other IRCd
      end
    end

    def on_433(msg, events)
      # ERR_NICKNAMEINUSE
      @bot.nick = @bot.generate_next_nick(msg.params[1])
    end

    def on_671(msg, events)
      user = User(msg.params[1])
      @whois_updates[user].merge!({:secure? => true})
    end
  end
end<|MERGE_RESOLUTION|>--- conflicted
+++ resolved
@@ -7,12 +7,9 @@
 
     # @return [ISupport]
     attr_reader :isupport
-<<<<<<< HEAD
     # @return [Bot]
     attr_reader :bot
-=======
     attr_reader :network
->>>>>>> 74a534d5
     def initialize(bot)
       @bot      = bot
       @isupport = ISupport.new
@@ -20,12 +17,7 @@
 
     def setup
       @registration = []
-<<<<<<< HEAD
-=======
-
       @network = :other
-
->>>>>>> 74a534d5
       @whois_updates = Hash.new {|h, k| h[k] = {}}
       @in_lists      = Set.new
     end
@@ -443,22 +435,17 @@
       @in_lists << :bans
 
       mask = msg.params[2]
-<<<<<<< HEAD
+      if @network == "jtv"
+        # on the justin tv network, ban "masks" only consist of the
+        # nick/username
+        mask = "%s!%s@%s" % [mask, mask, mask + ".irc.justin.tv"]
+      end
+
       if msg.params[3]
         by = User(msg.params[3].split("!").first)
       else
         by = nil
       end
-=======
-      if @network == "jtv"
-        # on the justin tv network, ban "masks" only consist of the
-        # nick/username
-        mask = "%s!%s@%s" % [mask, mask, mask + ".irc.justin.tv"]
-      end
-
-      by   = @bot.user_manager.find_ensured(msg.params[3].split("!").first)
-      at   = Time.at(msg.params[4].to_i)
->>>>>>> 74a534d5
 
       at   = Time.at(msg.params[4].to_i)
       ban = Ban.new(mask, by, at)
