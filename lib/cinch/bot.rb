# -*- coding: utf-8 -*-
require 'socket'
require "thread"
require "ostruct"
require "cinch/rubyext/module"
require "cinch/rubyext/queue"
require "cinch/rubyext/string"
require "cinch/rubyext/infinity"

require "cinch/exceptions"

require "cinch/helpers"
require "cinch/logger/logger"
require "cinch/logger/null_logger"
require "cinch/logger/formatted_logger"
require "cinch/syncable"
require "cinch/message"
require "cinch/message_queue"
require "cinch/irc"
require "cinch/channel"
require "cinch/user"
require "cinch/constants"
require "cinch/callback"
require "cinch/ban"
require "cinch/mask"
require "cinch/isupport"
require "cinch/plugin"
require "cinch/pattern"
require "cinch/mode_parser"

module Cinch

  class Bot
    # @return [Config]
    attr_reader :config
    # @return [IRC]
    attr_reader :irc
    # @return [Logger]
    attr_accessor :logger
    # @return [Array<Channel>] All channels the bot currently is in
    attr_reader :channels
    # @return [String]
    attr_reader :host
    # @return [Mask]
    attr_reader :mask
    # @return [String]
    attr_reader :user
    # @return [String]
    attr_reader :realname
    # @return [Time]
    attr_reader :signed_on_at
    # @return [Array<Plugin>] All registered plugins
    attr_reader :plugins
    # @return [Array<Thread>]
    attr_reader :handler_threads
    # @return [Boolean]
    attr_reader :quitting

    # Helper method for turning a String into a {Channel} object.
    #
    # @param [String] channel a channel name
    # @return [Channel] a {Channel} object
    # @example
    #   on :message, /^please join (#.+)$/ do |target|
    #     Channel(target).join
    #   end
    def Channel(channel)
      return channel if channel.is_a?(Channel)
      Channel.find_ensured(channel, self)
    end

    # Helper method for turning a String into an {User} object.
    #
    # @param [String] user a user's nickname
    # @return [User] an {User} object
    # @example
    #   on :message, /^tell me everything about (.+)$/ do |target|
    #     user = User(target)
    #     reply "%s is named %s and connects from %s" % [user.nick, user.name, user.host]
    #   end
    def User(user)
      return user if user.is_a?(User)
      User.find_ensured(user, self)
    end

    # (see Logger::Logger#debug)
    # @see Logger::Logger#debug
    def debug(msg)
      @logger.debug(msg)
    end

    # @return [Boolean] True if the bot reports ISUPPORT violations as
    #   exceptions.
    def strict?
      @config.strictness == :strict
    end

    # @yield
    def initialize(&b)
      @logger = Logger::FormattedLogger.new($stderr)
      @events = {}
      @config = OpenStruct.new({
                                 :server => "localhost",
                                 :port   => 6667,
                                 :ssl    => false,
                                 :password => nil,
                                 :nick   => "cinch",
                                 :nicks  => nil,
                                 :realname => "cinch",
                                 :verbose => true,
                                 :messages_per_second => 0.5,
                                 :server_queue_size => 10,
                                 :strictness => :forgiving,
                                 :message_split_start => '... ',
                                 :message_split_end   => ' ...',
                                 :max_messages => nil,
                                 :plugins => OpenStruct.new({
                                                              :plugins => [],
                                                              :prefix  => "!",
                                                              :options => Hash.new {|h,k| h[k] = {}},
                                                            }),
                                 :channels => [],
                                 :encoding => Encoding.default_external,
<<<<<<< HEAD
                                 :reconnect => true,
=======
                                 :local_host => nil,
>>>>>>> aef3e5de
                               })

      @semaphores_mutex = Mutex.new
      @semaphores = Hash.new { |h,k| h[k] = Mutex.new }
      @plugins = []
      @callback = Callback.new(self)
      @channels = []
      @handler_threads = []
      @quitting = false

      on :connect do
        bot.config.channels.each do |channel|
          bot.join channel
        end
      end

      instance_eval(&b) if block_given?
    end

    # This method is used to set a bot's options. It indeed does
    # nothing else but yielding {Bot#config}, but it makes for a nice DSL.
    #
    # @yieldparam [Struct] config the bot's config
    # @return [void]
    def configure(&block)
      @callback.instance_exec(@config, &block)
    end

    # Since Cinch uses threads, all handlers can be run
    # simultaneously, even the same handler multiple times. This also
    # means, that your code has to be thread-safe. Most of the time,
    # this is not a problem, but if you are accessing stored data, you
    # will most likely have to synchronize access to it. Instead of
    # managing all mutexes yourself, Cinch provides a synchronize
    # method, which takes a name and block.
    #
    # Synchronize blocks with the same name share the same mutex,
    # which means that only one of them will be executed at a time.
    #
    # @param [String, Symbol] name a name for the synchronize block.
    # @return [void]
    # @yield
    #
    # @example
    #    configure do |c|
    #      …
    #      @i = 0
    #    end
    #
    #    on :channel, /^start counting!/ do
    #      synchronize(:my_counter) do
    #        10.times do
    #          val = @i
    #          # at this point, another thread might've incremented :i already.
    #          # this thread wouldn't know about it, though.
    #          @i = val + 1
    #        end
    #      end
    #    end
    def synchronize(name, &block)
      # Must run the default block +/ fetch in a thread safe way in order to
      # ensure we always get the same mutex for a given name.
      semaphore = @semaphores_mutex.synchronize { @semaphores[name] }
      semaphore.synchronize(&block)
    end

    # Registers a handler.
    #
    # @param [String, Symbol, Integer] event the event to match. Available
    #   events are all IRC commands in lowercase as symbols, all numeric
    #   replies, and the following:
    #
    #     - :channel (a channel message)
    #     - :private (a private message)
    #     - :message (both channel and private messages)
    #     - :error   (handling errors, use a numeric error code as `match`)
    #     - :ctcp    (ctcp requests, use a ctcp command as `match`)
    #
    # @param [Regexp, String, Integer] match every message of the
    #   right event will be checked against this argument and the event
    #   will only be called if it matches
    #
    # @yieldparam [String] *args each capture group of the regex will
    #   be one argument to the block. It is optional to accept them,
    #   though
    #
    # @return [void]
    def on(event, regexps = [], *args, &block)
      regexps = [*regexps]
      regexps = [//] if regexps.empty?

      event = event.to_sym

      regexps.map! do |regexp|
        if (regexp.is_a?(String) || regexp.is_a?(Integer)) && event == :ctcp
          Pattern.new(/^/, /#{Regexp.escape(regexp.to_s)}(?:$| .+)/)
        elsif !regexp.is_a?(Pattern)
          Pattern.new(nil, regexp)
        else
          regexp
        end
      end
      (@events[event] ||= []) << [regexps, args, block]
    end

    # Define helper methods in the context of the bot.
    #
    # @yield Expects a block containing method definitions
    # @return [void]
    def helpers(&b)
      Callback.class_eval(&b)
    end

    # Stop execution of the current {#on} handler.
    #
    # @return [void]
    def halt
      throw :halt
    end

    # Sends a raw message to the server.
    #
    # @param [String] command The message to send.
    # @return [void]
    # @see IRC#message
    def raw(command)
      @irc.message(command)
    end

    # Sends a PRIVMSG to a recipient (a channel or user).
    # You should be using {Channel#send} and {User#send} instead.
    #
    # @param [String] recipient the recipient
    # @param [String] text the message to send
    # @param [Boolean] notice Use NOTICE instead of PRIVMSG?
    # @return [void]
    # @see Channel#send
    # @see User#send
    # @see #safe_msg
    def msg(recipient, text, notice = false)
      text = text.to_s
      split_start = @config.message_split_start || ""
      split_end   = @config.message_split_end   || ""
      command = notice ? "NOTICE" : "PRIVMSG"

      text.split(/\r\n|\r|\n/).each do |line|
        maxlength = 510 - (":" + " #{command} " + " :").size
        maxlength = maxlength - self.mask.to_s.length - recipient.to_s.length
        maxlength_without_end = maxlength - split_end.bytesize

        if line.bytesize > maxlength
          splitted = []

          while line.bytesize > maxlength_without_end
            pos = line.rindex(/\s/, maxlength_without_end)
            r = pos || maxlength_without_end
            splitted << line.slice!(0, r) + split_end.tr(" ", "\u00A0")
            line = split_start.tr(" ", "\u00A0") + line.lstrip
          end

          splitted << line
          splitted[0, (@config.max_messages || splitted.size)].each do |string|
            string.tr!("\u00A0", " ") # clean string from any non-breaking spaces
            raw("#{command} #{recipient} :#{string}")
          end
        else
          raw("#{command} #{recipient} :#{line}")
        end
      end
    end
    alias_method :privmsg, :msg
    alias_method :send, :msg

    # Sends a NOTICE to a recipient (a channel or user).
    # You should be using {Channel#notice} and {User#notice} instead.
    #
    # @param [String] recipient the recipient
    # @param [String] text the message to send
    # @return [void]
    # @see Channel#notice
    # @see User#notice
    # @see #safe_notice
    def notice(recipient, text)
      msg(recipient, text, true)
    end

    # Like {#msg}, but remove any non-printable characters from
    # `text`. The purpose of this method is to send text of untrusted
    # sources, like other users or feeds.
    #
    # Note: this will **break** any mIRC color codes embedded in the
    # string.
    #
    # @return (see #msg)
    # @param (see #msg)
    # @see #msg
    # @see User#safe_send
    # @see Channel#safe_send
    # @todo Handle mIRC color codes more gracefully.
    def safe_msg(recipient, text)
      msg(recipient, Cinch.filter_string(text))
    end
    alias_method :safe_privmsg, :safe_msg
    alias_method :safe_send, :safe_msg

    # Like {#safe_msg} but for notices.
    #
    # @return (see #safe_msg)
    # @param (see #safe_msg)
    # @see #safe_notice
    # @see #notice
    # @see User#safe_notice
    # @see Channel#safe_notice
    # @todo (see #safe_msg)
    def safe_notice(recipient, text)
      msg(recipient, Cinch.filter_string(text), true)
    end

    # Invoke an action (/me) in/to a recipient (a channel or user).
    # You should be using {Channel#action} and {User#action} instead.
    #
    # @param [String] recipient the recipient
    # @param [String] text the message to send
    # @return [void]
    # @see Channel#action
    # @see User#action
    # @see #safe_action
    def action(recipient, text)
      raw("PRIVMSG #{recipient} :\001ACTION #{text}\001")
    end

    # Like {#action}, but remove any non-printable characters from
    # `text`. The purpose of this method is to send text from
    # untrusted sources, like other users or feeds.
    #
    # Note: this will **break** any mIRC color codes embedded in the
    # string.
    #
    # @param (see #action)
    # @return (see #action)
    # @see #action
    # @see Channel#safe_action
    # @see User#safe_action
    # @todo Handle mIRC color codes more gracefully.
    def safe_action(recipient, text)
      action(recipient, Cinch.filter_string(text))
    end

    # Join a channel.
    #
    # @param [String, Channel] channel either the name of a channel or a {Channel} object
    # @param [String] key optionally the key of the channel
    # @return [void]
    # @see Channel#join
    def join(channel, key = nil)
      Channel(channel).join(key)
    end

    # Part a channel.
    #
    # @param [String, Channel] channel either the name of a channel or a {Channel} object
    # @param [String] reason an optional reason/part message
    # @return [void]
    # @see Channel#part
    def part(channel, reason = nil)
      Channel(channel).part(reason)
    end


    # The bot's nickname.
    # @overload nick=(new_nick)
    #   @raise [Exceptions::NickTooLong] Raised if the bot is
    #     operating in {#strict? strict mode} and the new nickname is
    #     too long
    #   @return [String]
    # @overload nick
    #   @return [String]
    # @return [String]
    attr_accessor :nick
    undef_method "nick"
    undef_method "nick="
    def nick
      @config.nick
    end

    def nick=(new_nick)
      if new_nick.size > @irc.isupport["NICKLEN"] && strict?
        raise Exceptions::NickTooLong, new_nick
      end
      @config.nick = new_nick
      raw "NICK #{new_nick}"
    end

    # @api private
    def generate_next_nick(base = nil)
      nicks = @config.nicks || []

      if base
        # if `base` is not in our list of nicks to try, assume that it's
        # custom and just append an underscore
        if !nicks.include?(base)
          return base + "_"
        else
          # if we have a base, try the next nick or append an
          # underscore if no more nicks are left
          new_index = nicks.index(base) + 1
          if nicks[new_index]
            return nicks[new_index]
          else
            return base + "_"
          end
        end
      else
        # if we have no base, try the first possible nick
        new_nick = @config.nicks ? @config.nicks.first : @config.nick
      end
    end

    # @return [Boolean] True if the bot is using SSL to connect to the
    #   server.
    def secure?
      @config[:ssl]
    end

    # This method is only provided in order to give Bot and User a
    # common interface.
    #
    # @return [false] Always returns `false`.
    # @see See User#unknown? for the method's real use.
    def unknown?
      false
    end

    [:host, :mask, :user, :realname, :signed_on_at, :secure?].each do |attr|
      define_method(attr) do
        User(nick).__send__(attr)
      end
    end

    # Disconnects from the server.
    #
    # @return [void]
    def quit(message = nil)
      @quitting = true
      command = message ? "QUIT :#{message}" : "QUIT"
      raw command
    end

    # Connects the bot to a server.
    #
    # @param [Boolean] plugins Automatically register plugins from
    #   `@config.plugins.plugins`?
    # @return [void]
    def start(plugins = true)
      register_plugins if plugins
      User.all.each do |user|
        user.in_whois = false
        user.unsync_all
      end # reset state of all users

      Channel.all.each do |channel|
        channel.unsync_all
      end # reset state of all channels

      @logger.debug "Connecting to #{@config.server}:#{@config.port}"
      @irc = IRC.new(self)
      @irc.connect
    end

    # Register all plugins from `@config.plugins.plugins`.
    #
    # @return [void]
    def register_plugins
      @config.plugins.plugins.each do |plugin|
        register_plugin(plugin)
      end
    end

    # Registers a plugin.
    #
    # @param [Class<Plugin>] plugin The plugin class to register
    # @return [void]
    def register_plugin(plugin)
      @plugins << plugin.new(self)
    end

    # @param [Symbol] event The event type
    # @param [Message, nil] msg The message which is responsible for
    #   and attached to the event, or nil.
    # @param [Array] *arguments A list of additional arguments to pass
    #   to event handlers
    # @return [void]
    def dispatch(event, msg = nil, *arguments)
      if handlers = find(event, msg)
        handlers.each do |handler|
          regexps, args, block = *handler
          # calling Message#match multiple times is not a problem
          # because we cache the result
          if msg
            regexp = regexps.find { |rx|
              msg.match(rx.to_r(msg), event)
            }
            captures = msg.match(regexp.to_r(msg), event).captures
          else
            captures = []
          end

          invoke(block, args, msg, captures, arguments)
        end
      end
    end

    private
    def find(type, msg = nil)
      if events = @events[type]
        if msg.nil?
          return events
        end

        events.select { |regexps|
          regexps.first.any? { |regexp|
            msg.match(regexp.to_r(msg), type)
          }
        }
      end
    end

    def invoke(block, args, msg, match, arguments)
      bargs = match + arguments
      @handler_threads << Thread.new do
        begin
          catch(:halt) do
            @callback.instance_exec(msg, *args, *bargs, &block)
          end
        rescue => e
          @logger.log_exception(e)
        ensure
          @handler_threads.delete Thread.current
        end
      end
    end
  end
end<|MERGE_RESOLUTION|>--- conflicted
+++ resolved
@@ -121,11 +121,8 @@
                                                             }),
                                  :channels => [],
                                  :encoding => Encoding.default_external,
-<<<<<<< HEAD
                                  :reconnect => true,
-=======
                                  :local_host => nil,
->>>>>>> aef3e5de
                                })
 
       @semaphores_mutex = Mutex.new
