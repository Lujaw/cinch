--- conflicted
+++ resolved
@@ -64,11 +64,7 @@
     attr_reader :realname
     # @return [Time]
     attr_reader :signed_on_at
-<<<<<<< HEAD
-    # @return [Array<Plugin>] All registered plugins
-=======
     # @return [PluginList] All registered plugins
->>>>>>> 6cdf422c
     attr_reader :plugins
     # @return [Boolean] whether the bot is in the process of disconnecting
     attr_reader :quitting
