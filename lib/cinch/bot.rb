--- conflicted
+++ resolved
@@ -478,50 +478,8 @@
     # @yield
     def initialize(&b)
       @logger = Logger::FormattedLogger.new($stderr)
-<<<<<<< HEAD
-      @events = {}
       @config = BotConfiguration.new
-=======
       @handlers = {}
-      @config = OpenStruct.new({
-                                 :server => "localhost",
-                                 :port   => 6667,
-                                 :ssl    => OpenStruct.new({
-                                                             :use => false,
-                                                             :verify => false,
-                                                             :client_cert => nil,
-                                                             :ca_path => "/etc/ssl/certs",
-                                                           }),
-                                 :password => nil,
-                                 :nick   => "cinch",
-                                 :nicks  => nil,
-                                 :realname => "cinch",
-                                 :user => "cinch",
-                                 :verbose => true,
-                                 :messages_per_second => 0.5,
-                                 :server_queue_size => 10,
-                                 :strictness => :forgiving,
-                                 :message_split_start => '... ',
-                                 :message_split_end   => ' ...',
-                                 :max_messages => nil,
-                                 :plugins => OpenStruct.new({
-                                                              :plugins => [],
-                                                              :prefix  => /^!/,
-                                                              :suffix  => nil,
-                                                              :options => Hash.new {|h,k| h[k] = {}},
-                                                            }),
-                                 :channels => [],
-                                 :encoding => :irc,
-                                 :reconnect => true,
-                                 :local_host => nil,
-                                 :timeouts => OpenStruct.new({
-                                                               :read => 240,
-                                                               :connect => 10,
-                                                             }),
-                                 :ping_interval => 120,
-                               })
->>>>>>> 1aca9fe5
-
       @semaphores_mutex = Mutex.new
       @semaphores = Hash.new { |h,k| h[k] = Mutex.new }
       @plugins = []
